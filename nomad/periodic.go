--- conflicted
+++ resolved
@@ -197,14 +197,9 @@
 		return false, nil
 	}
 
-<<<<<<< HEAD
-	// If we were tracking a job and it has been disabled or made non-periodic remove it.
-	disabled := !job.IsPeriodic() || !job.Periodic.Enabled
-=======
 	// If we were tracking a job and it has been disabled, made non-periodic,
 	// stopped or is parameterized, remove it
 	disabled := !job.IsPeriodic() || !job.Periodic.Enabled || job.Stopped() || job.IsParameterized()
->>>>>>> 0ec93d7b
 
 	tuple := structs.NamespacedID{
 		ID:        job.ID,
@@ -225,11 +220,7 @@
 	next := job.Periodic.Next(time.Now().In(job.Periodic.GetLocation()))
 	if tracked {
 		if err := p.heap.Update(job, next); err != nil {
-<<<<<<< HEAD
-			return fmt.Errorf("failed to update job %q (%s) launch time: %v", job.ID, job.Namespace, err)
-=======
 			return false, fmt.Errorf("failed to update job %q (%s) launch time: %v", job.ID, job.Namespace, err)
->>>>>>> 0ec93d7b
 		}
 		p.logger.Printf("[DEBUG] nomad.periodic: updated periodic job %q (%s)", job.ID, job.Namespace)
 	} else {
