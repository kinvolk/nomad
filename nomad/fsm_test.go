--- conflicted
+++ resolved
@@ -1782,18 +1782,11 @@
 	fsm2 := testSnapshotRestore(t, fsm)
 	state2 := fsm2.State()
 	ws := memdb.NewWatchSet()
-<<<<<<< HEAD
 	out1, _ := state2.PeriodicLaunchByID(ws, launch1.Namespace, launch1.ID)
 	out2, _ := state2.PeriodicLaunchByID(ws, launch2.Namespace, launch2.ID)
-	if !reflect.DeepEqual(launch1, out1) {
-		t.Fatalf("bad: \n%#v\n%#v", out1, job1)
-=======
-	out1, _ := state2.PeriodicLaunchByID(ws, launch1.ID)
-	out2, _ := state2.PeriodicLaunchByID(ws, launch2.ID)
 
 	if !cmp.Equal(launch1, out1) {
 		t.Fatalf("bad: %v", cmp.Diff(launch1, out1))
->>>>>>> 3b100e85
 	}
 	if !cmp.Equal(launch2, out2) {
 		t.Fatalf("bad: %v", cmp.Diff(launch2, out2))
